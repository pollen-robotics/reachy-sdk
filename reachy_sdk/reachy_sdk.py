--- conflicted
+++ resolved
@@ -16,7 +16,6 @@
     def __init__(self, host: str, sdk_port: int = 50055) -> None:
         self._host = host
         self._sdk_port = sdk_port
-<<<<<<< HEAD
         self._grpc_channel = grpc.insecure_channel(f'{self._host}:{self._sdk_port}')
 
         self.joints: List[Joint] = []
@@ -24,51 +23,28 @@
         self._setup_joints()
         self._setup_arms()
 
-        self._sync_freq = sync_freq
-        self._run_sync_loop_in_bg()
+        self._sync_thread = threading.Thread(target=self._start_sync_in_bg)
+        self._sync_thread.daemon = True
+        self._sync_thread.start()
 
     def _setup_joints(self):
         joint_stub = joint_pb2_grpc.JointServiceStub(self._grpc_channel)
-=======
-
-        self.joints: List[Joint] = []
-        self._setup_all_joints()
-
-        self._sync_thread = threading.Thread(target=self._start_sync_in_bg)
-        self._sync_thread.daemon = True
-        self._sync_thread.start()
->>>>>>> 099344af
-
-    def _setup_all_joints(self):
-        channel = grpc.insecure_channel(f'{self._host}:{self._sdk_port}')
-        joint_stub = joint_pb2_grpc.JointServiceStub(channel)
 
         joint_ids = joint_stub.GetAllJointsId(Empty())
         self._joint_uid_to_name = dict(zip(joint_ids.uids, joint_ids.names))
         self._joint_name_to_uid = dict(zip(joint_ids.names, joint_ids.uids))
 
-<<<<<<< HEAD
-        motor_names = self._joint_state_stub.GetAllJointNames(Empty())
+        req = joint_pb2.JointsStateRequest(
+            ids=[joint_pb2.JointId(uid=uid) for uid in joint_ids.uids],
+            requested_fields=[joint_pb2.JointField.ALL],
+        )
+        joints_state = joint_stub.GetJointsState(req)
 
-        for id, name in enumerate(motor_names.names):
-            joint_state = self._joint_state_stub.GetJointState(JointRequest(
-                name=name, requested_fields=[JointStateField.ALL],
-            ))
-            j = Joint(
-                name=joint_state.name,
-                id=id,
-                present_position=joint_state.present_position.value,
-                present_speed=joint_state.present_speed.value,
-                present_load=joint_state.present_load.value,
-                temperature=joint_state.temperature.value,
-                goal_position=joint_state.goal_position.value,
-                speed_limit=joint_state.speed_limit.value,
-                torque_limit=joint_state.torque_limit.value,
-                compliant=joint_state.compliant.value,
-                # pid=joint_state.pid.value,
-            )
-            setattr(self, name, j)
-            self.joints.append(j)
+        for joint_id, joint_state in zip(joints_state.ids, joints_state.states):
+            joint = Joint(joint_state)
+
+            self.joints.append(joint)
+            setattr(self, joint.name, joint)
 
     def _setup_arms(self):
         try:
@@ -82,19 +58,6 @@
             setattr(self, 'r_arm', right_arm)
         except ValueError:
             pass
-=======
-        req = joint_pb2.JointsStateRequest(
-            ids=[joint_pb2.JointId(uid=uid) for uid in joint_ids.uids],
-            requested_fields=[joint_pb2.JointField.ALL],
-        )
-        joints_state = joint_stub.GetJointsState(req)
-
-        for joint_id, joint_state in zip(joints_state.ids, joints_state.states):
-            joint = Joint(joint_state)
-
-            self.joints.append(joint)
-            setattr(self, joint.name, joint)
->>>>>>> 099344af
 
     async def _poll_waiting_commands(self):
         await asyncio.wait(
